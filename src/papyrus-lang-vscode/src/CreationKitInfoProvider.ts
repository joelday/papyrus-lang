--- conflicted
+++ resolved
@@ -3,12 +3,7 @@
 import { IExtensionConfigProvider } from './ExtensionConfigProvider';
 import { Observable, combineLatest } from 'rxjs';
 import { map, mergeMap, shareReplay } from 'rxjs/operators';
-<<<<<<< HEAD
-import { resolveInstallPath, getDevelopmentCompilerFolderForGame } from './Utilities';
-=======
-import { IPathResolver, getDevelopmentCompilerFolderForGame } from './common/PathResolver';
-import { inDevelopmentEnvironment } from './Utilities';
->>>>>>> 7093ec3d
+import { IPathResolver } from './common/PathResolver';
 import * as path from 'path';
 import * as ini from 'ini';
 import { all as deepMergeAll } from 'deepmerge';
@@ -135,30 +130,8 @@
 
             return combineLatest(resolvedInstallPath, mergedIni).pipe(
                 mergeMap(async ([resolvedInstallPath, mergedIni]) => {
-<<<<<<< HEAD
                     return {
                         resolvedInstallPath,
-=======
-                    const compilerPath = resolvedInstallPath
-                        ? path.resolve(resolvedInstallPath, mergedIni.Papyrus.sCompilerFolder)
-                        : null;
-
-                    const resolvedCompilerPath =
-                        compilerPath && (await exists(compilerPath))
-                            ? compilerPath
-                            : inDevelopmentEnvironment() && game !== PapyrusGame.skyrim
-                                ? path.resolve(resolvedInstallPath, getDevelopmentCompilerFolderForGame(game))
-                                : null;
-
-                    return {
-                        resolvedInstallPath,
-                        resolvedCompilerPath:
-                            inDevelopmentEnvironment() &&
-                                game !== PapyrusGame.skyrim &&
-                                !(await exists(resolvedCompilerPath))
-                                ? null
-                                : resolvedCompilerPath,
->>>>>>> 7093ec3d
                         config: mergedIni,
                     } as ICreationKitInfo;
                 }),
