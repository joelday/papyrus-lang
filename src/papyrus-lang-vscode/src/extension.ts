--- conflicted
+++ resolved
@@ -107,26 +107,13 @@
     }
 }
 
-enum LanguageVariant {
-    fallout4,
-    skyrim,
-}
-
-function getAssemblyPath(variant: LanguageVariant) {}
-
 export async function activate(context: vscode.ExtensionContext) {
     extension = new PapyrusExtension(context);
 
     const toolPath = context.asAbsolutePath('./bin/DarkId.Papyrus.Host.exe');
 
     const compilerAssemblyPath =
-<<<<<<< HEAD
-        process.platform === 'win32'
-            ? vscode.workspace.getConfiguration('papyrus.fallout4').get<string>('compilerAssemblyPath')
-            : context.asAbsolutePath('../../dependencies/compilers/fallout4');
-=======
         process.platform === 'win32' ? extension.Config.GetCompilerPath : context.asAbsolutePath('../../dependencies/compiler');
->>>>>>> 70cfc510
 
     clientServer = new ClientServer(toolPath, compilerAssemblyPath);
     if (vscode.workspace.name !== undefined) {
