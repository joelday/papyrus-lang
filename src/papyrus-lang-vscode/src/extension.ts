import * as vscode from 'vscode';
import * as path from 'path';

import { ClientServer } from './ClientServer';
import { PapyrusExtension } from './PapyrusExtension';
import { SyntaxTreeDataProvider } from './SyntaxTreeDataProvider';
import { SyntaxExplorerView } from './SyntaxExplorerView';

export const CompilerChannel: vscode.OutputChannel = vscode.window.createOutputChannel('Papyrus Compiler');

let clientServer: ClientServer;
let extension: PapyrusExtension;

var overriddenOrInactiveDecoration = vscode.window.createTextEditorDecorationType({
    opacity: '0.5',
});

async function getDocumentScriptStatus(document: vscode.TextDocument) {
    const scriptInfo = await clientServer.requestScriptInfo(document.uri.toString());

    const documentIsUnresolved = scriptInfo.identifiers.length === 0;
    const documentIsOverridden =
        !documentIsUnresolved &&
        !scriptInfo.identifierFiles.some((identifierFile) =>
            identifierFile.files.some((file) => file.toLowerCase() === document.uri.fsPath.toLowerCase())
        );

    return {
        documentIsUnresolved,
        documentIsOverridden,
        scriptInfo,
    };
}

async function updateTextEditorDecorations(editor: vscode.TextEditor) {
    if (editor.document.languageId !== 'papyrus') {
        return;
    }

    try {
        const { documentIsUnresolved, documentIsOverridden } = await getDocumentScriptStatus(editor.document);

        if (documentIsUnresolved || documentIsOverridden) {
            editor.setDecorations(overriddenOrInactiveDecoration, [
                {
                    range: new vscode.Range(
                        new vscode.Position(0, 0),
                        editor.document.positionAt(editor.document.getText().length)
                    ),
                },
            ]);
        } else {
            editor.setDecorations(overriddenOrInactiveDecoration, []);
        }
    } catch {
        editor.setDecorations(overriddenOrInactiveDecoration, []);
    }
}

function createZeroLens() {
    return new vscode.CodeLens(new vscode.Range(new vscode.Position(0, 0), new vscode.Position(0, 0)));
}

class ScriptStatusCodeLensProvider implements vscode.CodeLensProvider {
    async provideCodeLenses(document: vscode.TextDocument, _: vscode.CancellationToken): Promise<vscode.CodeLens[]> {
        const lenses: vscode.CodeLens[] = [];

        if (clientServer.isActive()) {
            const info = await getDocumentScriptStatus(document);

            if (info.documentIsUnresolved) {
                const lens = createZeroLens();

                lens.command = {
                    title: "Not included in a Papyrus project or Creation Kit's configured source paths.",
                    command: '',
                };

                lenses.push(lens);
            } else if (info.documentIsOverridden) {
                const lens = createZeroLens();
                const overridingFile = info.scriptInfo.identifierFiles[0].files[0];
                const overridingFileUri = vscode.Uri.file(overridingFile);

                lens.command = {
                    title: `Overridden by ${path.basename(overridingFile)}`,
                    command: 'vscode.open',
                    arguments: [overridingFileUri],
                };

                lenses.push(lens);
            }
        } else {
            const lens = createZeroLens();

            lens.command = {
                title: 'There is no folder or project currently active. Extension partially disabled.',
                command: '',
            };

            lenses.push(lens);
        }

        return lenses;
    }
}

function getToolPath(context: vscode.ExtensionContext, languageVariantName: string) {
    return context.asAbsolutePath(`./bin/${languageVariantName}/net461/DarkId.Papyrus.Host.${languageVariantName}.exe`);
}

export async function activate(context: vscode.ExtensionContext) {
    extension = new PapyrusExtension(context);

    const toolPath = getToolPath(context, 'Fallout4');

    const compilerAssemblyPath =
<<<<<<< HEAD
        process.platform === 'win32' ? extension.Config.GetCompilerPath : context.asAbsolutePath('../../dependencies/compilers/');
=======
        process.platform === 'win32'
            ? extension.Config.GetCompilerPath
            : context.asAbsolutePath('../../dependencies/compiler');
>>>>>>> 7c34d000

    clientServer = new ClientServer(toolPath, compilerAssemblyPath);
    if (vscode.workspace.name !== undefined) {
        await clientServer.start();

        if (process.env['PAPYRUS_EXTENSION_DEBUG']) {
            const syntaxTreeDataProvider = new SyntaxTreeDataProvider(clientServer);
            const syntaxExplorer = new SyntaxExplorerView('papyrus-lang-vscode.astTreeView', syntaxTreeDataProvider);
            syntaxExplorer.register();
        }
    }

    vscode.languages.registerCodeLensProvider(
        { language: 'papyrus', scheme: 'file' },
        new ScriptStatusCodeLensProvider()
    );

    context.subscriptions.push(vscode.window.onDidChangeActiveTextEditor(updateTextEditorDecorations));
    updateTextEditorDecorations(vscode.window.activeTextEditor);

    vscode.languages.setLanguageConfiguration('papyrus', {
        comments: {
            lineComment: ';',
            blockComment: [';/', '/;'],
        },
        brackets: [['{', '}'], ['[', ']'], ['(', ')']],
        indentationRules: {
            increaseIndentPattern: /^\s*(if|(\S+\s+)?(property\W+\w+(?!.*(auto)))|struct|group|state|event|(\S+\s+)?(function.*\(.*\)(?!.*native))|else|elseif)/i,
            decreaseIndentPattern: /^\s*(endif|endproperty|endstruct|endgroup|endstate|endevent|endfunction|else|elseif)/i,
        },
    });
}

export function deactivate() {
    return clientServer.stop();
}<|MERGE_RESOLUTION|>--- conflicted
+++ resolved
@@ -115,13 +115,7 @@
     const toolPath = getToolPath(context, 'Fallout4');
 
     const compilerAssemblyPath =
-<<<<<<< HEAD
         process.platform === 'win32' ? extension.Config.GetCompilerPath : context.asAbsolutePath('../../dependencies/compilers/');
-=======
-        process.platform === 'win32'
-            ? extension.Config.GetCompilerPath
-            : context.asAbsolutePath('../../dependencies/compiler');
->>>>>>> 7c34d000
 
     clientServer = new ClientServer(toolPath, compilerAssemblyPath);
     if (vscode.workspace.name !== undefined) {
