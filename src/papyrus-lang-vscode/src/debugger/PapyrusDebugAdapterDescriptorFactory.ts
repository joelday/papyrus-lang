import {
    DebugAdapterDescriptorFactory,
    DebugAdapterExecutable,
    DebugAdapterDescriptor,
    debug,
    Disposable,
    window,
    commands,
    Uri,
    env,
} from 'vscode';
import {
    PapyrusGame,
    getDisplayNameForGame,
    getScriptExtenderName,
    getScriptExtenderUrl,
    getShortDisplayNameForGame,
    getDebuggerLogFilePath,
} from '../PapyrusGame';
import { ICreationKitInfoProvider } from '../CreationKitInfoProvider';
import { IExtensionConfigProvider } from '../ExtensionConfigProvider';
import { take } from 'rxjs/operators';
import { IPapyrusDebugSession } from './PapyrusDebugSession';
<<<<<<< HEAD
import { toCommandLineArgs, getGameIsRunning, debugToolPath } from '../Utilities';
import { IExtensionContext } from '../common/vscode/IocDecorators';
=======
import { toCommandLineArgs, getGameIsRunning } from '../Utilities';
import { IPathResolver } from '../common/PathResolver';
>>>>>>> 7093ec3d
import { IDebugSupportInstallService, DebugSupportInstallState } from './DebugSupportInstallService';
import { ILanguageClientManager } from '../server/LanguageClientManager';
import { showGameDisabledMessage, showGameMissingMessage } from '../features/commands/InstallDebugSupportCommand';

const noopExecutable = new DebugAdapterExecutable('node', ['-e', '""']);

export interface IDebugToolArguments {
    port?: number;
    projectPath?: string;
    defaultScriptSourceFolder?: string;
    defaultAdditionalImports?: string;
    creationKitInstallPath: string;
    relativeIniPaths: string[];
    logFilePath: string;
    clientProcessId: number;
}

function getDefaultPortForGame(game: PapyrusGame) {
    return game === PapyrusGame.fallout4 ? 2077 : 43201;
}

export class PapyrusDebugAdapterDescriptorFactory implements DebugAdapterDescriptorFactory {
    private readonly _languageClientManager: ILanguageClientManager;
    private readonly _creationKitInfoProvider: ICreationKitInfoProvider;
    private readonly _configProvider: IExtensionConfigProvider;
    private readonly _pathResolver: IPathResolver;
    private readonly _debugSupportInstaller: IDebugSupportInstallService;
    private readonly _registration: Disposable;

    constructor(
        @ILanguageClientManager languageClientManager: ILanguageClientManager,
        @ICreationKitInfoProvider creationKitInfoProvider: ICreationKitInfoProvider,
        @IExtensionConfigProvider configProvider: IExtensionConfigProvider,
        @IPathResolver pathResolver: IPathResolver,
        @IDebugSupportInstallService debugSupportInstaller: IDebugSupportInstallService
    ) {
        this._languageClientManager = languageClientManager;
        this._creationKitInfoProvider = creationKitInfoProvider;
        this._configProvider = configProvider;
        this._pathResolver = pathResolver;
        this._debugSupportInstaller = debugSupportInstaller;

        this._registration = debug.registerDebugAdapterDescriptorFactory('papyrus', this);
    }

    private async ensureReadyFlow(game: PapyrusGame) {
        const installState = await this._debugSupportInstaller.getInstallState(game);

        switch (installState) {
            case DebugSupportInstallState.incorrectVersion:
                const ignoreVersion = (await this._configProvider.config.pipe(take(1)).toPromise())[game]
                    .ignoreDebuggerVersion;

                if (ignoreVersion) {
                    break;
                }

                const selectedUpdateOption = await window.showWarningMessage(
                    `The Papyrus debugging support ${getScriptExtenderName(game)} plugin needs to be updated.`,
                    'Update',
                    'Remind Me Later',
                    'Cancel'
                );

                if (selectedUpdateOption === 'Update') {
                    commands.executeCommand(`papyrus.${game}.installDebuggerSupport`);
                    return false;
                }

                if (selectedUpdateOption === 'Cancel' || selectedUpdateOption === undefined) {
                    return false;
                }

                break;
            case DebugSupportInstallState.notInstalled:
                const getExtenderOption = `Get ${getScriptExtenderName(game)}`;
                const installOption = `Install ${getScriptExtenderName(game)} Plugin`;

                const selectedInstallOption = await window.showInformationMessage(
                    `Papyrus debugging support requires a plugin for ${getDisplayNameForGame(
                        game
                    )} Script Extender (${getScriptExtenderName(
                        game
                    )}) to be installed. After installation has completed, launch ${getShortDisplayNameForGame(
                        game
                    )} with ${getScriptExtenderName(game)} and wait until the main menu has loaded.`,
                    getExtenderOption,
                    installOption,
                    'Cancel'
                );

                switch (selectedInstallOption) {
                    case installOption:
                        commands.executeCommand(`papyrus.${game}.installDebuggerSupport`);
                        break;
                    case getExtenderOption:
                        env.openExternal(Uri.parse(getScriptExtenderUrl(game)));
                        break;
                }

                return false;
            case DebugSupportInstallState.gameDisabled:
                showGameDisabledMessage(game);
                return false;
            case DebugSupportInstallState.gameMissing:
                showGameMissingMessage(game);
                return false;
        }

        if (!(await getGameIsRunning(game))) {
            const selectedGameRunningOption = await window.showWarningMessage(
                `Make sure that ${getDisplayNameForGame(game)} is running and is either in-game or at the main menu.`,
                'Continue',
                'Cancel'
            );

            if (selectedGameRunningOption !== 'Continue') {
                return false;
            }
        }

        return true;
    }

    async createDebugAdapterDescriptor(
        session: IPapyrusDebugSession,
        executable: DebugAdapterExecutable
    ): Promise<DebugAdapterDescriptor> {
        const game = session.configuration.game;

        if (game !== PapyrusGame.fallout4 && game !== PapyrusGame.skyrimSpecialEdition) {
            throw new Error(`'${game}' is not supported by the Papyrus debugger.`);
        }

        if (!(await this.ensureReadyFlow(game))) {
            session.configuration.noop = true;

            return noopExecutable;
        }

        const config = (await this._configProvider.config.pipe(take(1)).toPromise())[game];
        const creationKitInfo = await this._creationKitInfoProvider.infos
            .get(game)
            .pipe(take(1))
            .toPromise();

        const toolArguments: IDebugToolArguments = {
            port: session.configuration.port || getDefaultPortForGame(game),
            projectPath: session.configuration.projectPath,
            creationKitInstallPath: creationKitInfo.resolvedInstallPath,
            relativeIniPaths: config.creationKitIniFiles,
            defaultScriptSourceFolder: creationKitInfo.config.Papyrus.sScriptSourceFolder,
            defaultAdditionalImports: creationKitInfo.config.Papyrus.sAdditionalImports,
            logFilePath: getDebuggerLogFilePath(session.configuration.game),
            clientProcessId: Number.parseInt(process.env.VSCODE_PID),
        };

<<<<<<< HEAD
        const toolPath = this._context.asAbsolutePath(debugToolPath);
=======
        const toolPath = await this._pathResolver.getDebugToolPath(game);
>>>>>>> 7093ec3d
        const commandLineArgs = toCommandLineArgs(toolArguments);

        const outputChannel = (await this._languageClientManager.getLanguageClientHost(session.configuration.game))
            .outputChannel;
        outputChannel.appendLine(
            `Debug session: Launching debug adapter client: ${toolPath} ${commandLineArgs.join(' ')}`
        );

        return new DebugAdapterExecutable(toolPath, commandLineArgs);
    }

    dispose() {
        this._registration.dispose();
    }
}<|MERGE_RESOLUTION|>--- conflicted
+++ resolved
@@ -21,13 +21,8 @@
 import { IExtensionConfigProvider } from '../ExtensionConfigProvider';
 import { take } from 'rxjs/operators';
 import { IPapyrusDebugSession } from './PapyrusDebugSession';
-<<<<<<< HEAD
-import { toCommandLineArgs, getGameIsRunning, debugToolPath } from '../Utilities';
-import { IExtensionContext } from '../common/vscode/IocDecorators';
-=======
 import { toCommandLineArgs, getGameIsRunning } from '../Utilities';
 import { IPathResolver } from '../common/PathResolver';
->>>>>>> 7093ec3d
 import { IDebugSupportInstallService, DebugSupportInstallState } from './DebugSupportInstallService';
 import { ILanguageClientManager } from '../server/LanguageClientManager';
 import { showGameDisabledMessage, showGameMissingMessage } from '../features/commands/InstallDebugSupportCommand';
@@ -185,11 +180,7 @@
             clientProcessId: Number.parseInt(process.env.VSCODE_PID),
         };
 
-<<<<<<< HEAD
-        const toolPath = this._context.asAbsolutePath(debugToolPath);
-=======
-        const toolPath = await this._pathResolver.getDebugToolPath(game);
->>>>>>> 7093ec3d
+        const toolPath = await this._pathResolver.getDebugToolPath();
         const commandLineArgs = toCommandLineArgs(toolArguments);
 
         const outputChannel = (await this._languageClientManager.getLanguageClientHost(session.configuration.game))
