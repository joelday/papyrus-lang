--- conflicted
+++ resolved
@@ -6,13 +6,8 @@
 import { Observable, BehaviorSubject } from 'rxjs';
 import { ICreationKitInfo } from '../CreationKitInfoProvider';
 import { DocumentScriptInfo } from './messages/DocumentScriptInfo';
-<<<<<<< HEAD
 import { shareReplay, take, switchMap } from 'rxjs/operators';
-import { getDefaultFlagsFileNameForGame, languageToolPath } from '../Utilities';
-=======
-import { shareReplay, take, map, switchMap } from 'rxjs/operators';
 import { getDefaultFlagsFileNameForGame, IPathResolver } from '../common/PathResolver';
->>>>>>> 7093ec3d
 import { ProjectInfos } from './messages/ProjectInfos';
 
 export enum ClientHostStatus {
@@ -136,11 +131,7 @@
 
             this._client = new LanguageClient({
                 game: this._game,
-<<<<<<< HEAD
-                toolPath: this._context.asAbsolutePath(languageToolPath),
-=======
-                toolPath: await this._pathResolver.getLanguageToolPath(this._game),
->>>>>>> 7093ec3d
+                toolPath: await this._pathResolver.getLanguageToolPath(),
                 outputChannel: this._outputChannel,
                 toolArguments,
             });
