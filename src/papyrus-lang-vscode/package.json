--- conflicted
+++ resolved
@@ -113,22 +113,6 @@
                     "default": "C:\\Program Files (x86)\\Steam\\steamapps\\common\\Skyrim Special Edition\\",
                     "type": "string"
                 },
-<<<<<<< HEAD
-                "papyrus.skyrim.creationKitIniFiles": {
-                    "default": [
-                        "CreationKit.ini",
-                        "CreationKitCustom.ini"
-                    ],
-                    "type": "array"
-                },
-                "papyrus.skyrim.installPath": {
-                    "default": "C:\\Program Files (x86)\\Steam\\steamapps\\common\\Skyrim Special Edition",
-                    "type": "string"
-                },
-                "papyrus.skyrim.compilerAssemblyPath": {
-                    "default": "C:\\Program Files (x86)\\Steam\\steamapps\\common\\Skyrim Special Edition\\Papyrus Compiler",
-                    "type": "string"
-=======
                 "papyrus.skyrimSpecialEdition.compiler.asm": {
                     "type": "string",
                     "default": "Discard",
@@ -149,7 +133,6 @@
                         "Release",
                         "Release Final"
                     ]
->>>>>>> 70cfc510
                 }
             },
             "title": "Papyrus",
@@ -231,14 +214,14 @@
     "description": "Advanced language support for Fallout 4's Papyrus scripting language.",
     "devDependencies": {
         "@types/ini": "^1.3.30",
-        "@types/mocha": "^5.2.5",
-        "@types/node": "^10.12.12",
+        "@types/mocha": "^5.2.6",
+        "@types/node": "^11.9.4",
         "cpr": "^3.0.1",
-        "prettier": "^1.15.3",
-        "rimraf": "^2.6.2",
-        "tslint": "^5.11.0",
-        "typescript": "^3.2.1",
-        "vscode": "^1.1.24"
+        "prettier": "^1.16.4",
+        "rimraf": "^2.6.3",
+        "tslint": "^5.12.1",
+        "typescript": "^3.3.3",
+        "vscode": "^1.1.29"
     },
     "displayName": "Papyrus",
     "engines": {
