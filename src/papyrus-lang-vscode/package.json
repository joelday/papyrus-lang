{
    "activationEvents": [
        "onLanguage:papyrus",
        "onLanguage:papyrus-project",
        "workspaceContains:**/*.psc",
        "workspaceContains:**/*.ppj",
        "onDebug",
        "onDebugInitialConfigurations",
        "onDebugResolve:papyrus",
        "onView:papyrus-projects"
    ],
    "author": {
        "email": "joelday@gmail.com",
        "name": "Joel Day",
        "url": "https://github.com/joelday"
    },
    "bugs": {
        "url": "https://github.com/joelday/papyrus-lang/issues"
    },
    "categories": [
        "Programming Languages"
    ],
    "contributes": {
        "breakpoints": [
            {
                "language": "papyrus"
            }
        ],
        "debuggers": [
            {
                "type": "papyrus",
                "label": "Papyrus",
                "languages": [
                    "papyrus"
                ],
                "configurationAttributes": {
                    "attach": {
                        "properties": {
                            "game": {
                                "type": "string",
                                "enum": [
                                    "fallout4",
                                    "skyrimSpecialEdition"
                                ]
                            },
                            "projectPath": {
                                "type": "string"
                            }
                        },
                        "required": [
                            "game"
                        ]
                    },
                    "launch": {
                        "properties": {
                            "game": {
                                "type": "string",
                                "enum": [
                                    "fallout4",
                                    "skyrimSpecialEdition"
                                ]
                            },
                            "projectPath": {
                                "type": "string"
                            }
                        },
                        "required": [
                            "game"
                        ]
                    }
                },
                "configurationSnippets": [
                    {
                        "label": "Papyrus: Fallout 4",
                        "body": {
                            "name": "Fallout 4",
                            "type": "papyrus",
                            "request": "attach",
                            "game": "fallout4"
                        }
                    },
                    {
                        "label": "Papyrus: Fallout 4 (with .ppj)",
                        "body": {
                            "name": "Fallout 4 Project",
                            "type": "papyrus",
                            "request": "attach",
                            "game": "fallout4",
                            "projectPath": "^\"\\${workspaceFolder}/${1:Project.ppj}\""
                        }
                    },
                    {
                        "label": "Papyrus: Skyrim Special Edition",
                        "body": {
                            "name": "Skyrim",
                            "type": "papyrus",
                            "request": "attach",
                            "game": "skyrimSpecialEdition"
                        }
                    },
                    {
                        "label": "Papyrus: Skyrim Special Edition (with .ppj)",
                        "body": {
                            "name": "Skyrim Special Edition Project",
                            "type": "papyrus",
                            "request": "attach",
                            "game": "skyrimSpecialEdition",
                            "projectPath": "^\"\\${workspaceFolder}/${1:Project.ppj}\""
                        }
                    }
                ]
            }
        ],
        "taskDefinitions": [
            {
                "type": "pyro",
                "required": [
                    "projectFile"
                ],
                "properties": {
                    "projectFile": {
                        "type": "string",
                        "description": "The path to the PPJ file relative to workspace folder (required)."
                    },
                    "logPath": {
                        "type": "string",
                        "description": "relative or absolute path to build log folder (if relative, must be relative to current working directory)"
                    },
                    "anonymize": {
                        "type": "boolean",
                        "description": "Allow anonymization of scripts. False here will override but must also be enabled in ppj to run."
                    },
                    "archive": {
                        "type": "boolean",
                        "description": "Allow ppj to enable archiving. False here will override but must also be enabled in ppj to run."
                    },
                    "incremental": {
                        "type": "boolean",
                        "description": "Allow incremental builds. False here will override but must also be enabled in ppj to run."
                    },
                    "parallelize": {
                        "type": "boolean",
                        "description": "Allow parallel compilation tasks. False here will override but must also be enabled in ppj to run."
                    },
                    "workerLimit": {
                        "type": "number",
                        "description": "Maximum workers for parallel compilation. Default value is number of CPU cores."
                    },
                    "compilerPath": {
                        "type": "string",
                        "description": "Relative or absolute path to PapyrusCompiler.exe. If relative, must be relative to current working directory."
                    },
                    "flagsPath": {
                        "type": "string",
                        "description": "Relative or absolute path to Papyrus Flags file. If relative, must be relative to ppj file location."
                    },
                    "outputPath": {
                        "type": "string",
                        "description": "Relative or absolute path to output folder. If relative, must be relative to ppj file location."
                    },
                    "game": {
                        "type": "string",
                        "enum": [
                            "fo4",
                            "sse",
                            "tesv"
                        ],
                        "description": "Set game type (choices: fo4, tesv, sse). Overrides type in ppj."
                    },
                    "gamePath": {
                        "type": "string",
                        "description": "Relative or absolute path to game install directory. If relative, must be relative to current working directory. Default is based on registry and value of 'game' option."
                    },
                    "registryPath": {
                        "type": "string",
                        "description": "Path to Installed Path key in Windows Registry for the game."
                    },
                    "bsarchPath": {
                        "type": "string",
                        "description": "Relative or absolute path to bsarch.exe. If relative, must be relative to current working directory."
                    },
                    "archivePath": {
                        "type": "string",
                        "description": "Relative or absolute path to bsa/ba2 output file. If relative, must be relative to ppj file location."
                    },
                    "tempPath": {
                        "type": "string",
                        "description": "Relative or absolute path to temp folder. If relative, must be relative to current working directory."
                    }
                }
            }
        ],
        "problemMatchers": [
            {
                "name": "PapyrusCompiler",
                "owner": "external",
                "fileLocation": "absolute",
                "pattern": {
                    "regexp": "^(.*)\\((\\d+),(\\d+)\\):(.*)",
                    "file": 1,
                    "line": 2,
                    "column": 3,
                    "message": 4
                }
            }
        ],
        "configuration": {
            "properties": {
                "papyrus.fallout4.enabled": {
                    "default": true,
                    "type": "boolean",
                    "markdownDescription": "Enable suppot for **Fallout 4**. Use the [Generate Project Files](command:papyrus.fallout4.generateProject) command to set up builds and the language server."
                },
                "papyrus.fallout4.creationKitIniFiles": {
                    "default": [
                        "CreationKit.ini",
                        "CreationKitCustom.ini"
                    ],
                    "type": "array",
                    "items": {
                        "type": "string"
                    },
                    "description": "INI Files for Fallout 4 version of the Creation Kit."
                },
                "papyrus.fallout4.installPath": {
                    "default": "C:\\Program Files (x86)\\Steam\\steamapps\\common\\Fallout 4\\",
                    "type": "string",
                    "description": "Pathname of the directory where Fallout 4 is installed."
                },
                "papyrus.fallout4.ignoreDebuggerVersion": {
                    "default": false,
                    "type": "boolean",
                    "description": "Allow using old version of the debugger script extender plugin with Fallout 4."
                },
                "papyrus.fallout4.modDirectoryPath": {
                    "default": "",
                    "type": "string",
                    "description": "If you want to use a mod manager to manage the debugger plugin as a mod, set this to the path of the directory where installed mods for Fallout 4 are kept. Otherwise it will be installed in the game directory."
                },
                "papyrus.skyrim.enabled": {
                    "default": true,
                    "type": "boolean",
                    "description": "Enable support for Skyrim LE (\"Oldrim\"). This is not for Skyrim Special Edition!"
                },
                "papyrus.skyrim.creationKitIniFiles": {
                    "default": [
                        "SkyrimEditor.ini"
                    ],
                    "type": "array",
                    "items": {
                        "type": "string"
                    },
                    "description": "INI Files for the Oldrim version of the Creation Kit."
                },
                "papyrus.skyrim.installPath": {
                    "default": "C:\\Program Files (x86)\\Steam\\steamapps\\common\\Skyrim\\",
                    "type": "string",
                    "description": "Pathname of the directory where Oldrim Skyrim is installed."
                },
                "papyrus.skyrimSpecialEdition.enabled": {
                    "default": true,
                    "type": "boolean",
                    "markdownDescription": "Enable support for **Skyrim Special Edition**. Use the [Generate Project Files](command:papyrus.skyrimSpecialEdition.generateProject) command to set up the language server and builds."
                },
                "papyrus.skyrimSpecialEdition.creationKitIniFiles": {
                    "default": [
                        "CreationKit.ini",
                        "CreationKitCustom.ini"
                    ],
                    "type": "array",
                    "items": {
                        "type": "string"
                    },
                    "description": "INI Files for the Skyrim Special Edition version of the Creation Kit."
                },
                "papyrus.skyrimSpecialEdition.installPath": {
                    "default": "C:\\Program Files (x86)\\Steam\\steamapps\\common\\Skyrim Special Edition\\",
                    "type": "string",
                    "description": "Pathname of the directory where Skyrim Special Edition is installed."
                },
                "papyrus.skyrimSpecialEdition.ignoreDebuggerVersion": {
                    "default": false,
                    "type": "boolean",
                    "description": "Allow using old version of the debugger script extender plugin with Skyrim Special Edition."
                },
                "papyrus.skyrimSpecialEdition.modDirectoryPath": {
                    "default": "",
                    "type": "string",
                    "description": "If you want to use a mod manager to manage the debugger plugin as a mod, set this to the path of the directory where installed mods for Skyrim SE are kept. Otherwise it will be installed in the game directory."
                }
            },
            "title": "Papyrus",
            "type": "object"
        },
        "grammars": [
            {
                "language": "papyrus",
                "path": "./syntaxes/papyrus/papyrus.tmLanguage",
                "scopeName": "source.papyrus"
            },
            {
                "language": "papyrus-assembly",
                "path": "./syntaxes/papyrus-assembly/papyrus-assembly.tmLanguage",
                "scopeName": "source.papyrus assembly"
            },
            {
                "language": "papyrus-project",
                "path": "./syntaxes/papyrus-project/papyrus-project.json",
                "scopeName": "text.xml.papyrus-project"
            }
        ],
        "snippets": [
            {
                "language": "papyrus",
                "path": "./snippets/papyrus/papyrus.json"
            },
            {
                "language": "papyrus",
                "path": "./snippets/papyrus/papyrus-fallout4.json"
            }
        ],
        "languages": [
            {
                "aliases": [
                    "Papyrus"
                ],
                "configuration": "./syntaxes/papyrus/papyrus-language-configuration.json",
                "extensions": [
                    ".psc"
                ],
                "id": "papyrus"
            },
            {
                "aliases": [
                    "Papyrus Assembly"
                ],
                "extensions": [
                    ".disassemble.pas"
                ],
                "id": "papyrus-assembly"
            },
            {
                "aliases": [
                    "Papyrus Project"
                ],
                "configuration": "./syntaxes/papyrus-project/papyrus-project-language-configuration.json",
                "extensions": [
                    ".ppj"
                ],
                "id": "papyrus-project"
            }
        ],
        "commands": [
            {
                "category": "Papyrus",
                "command": "papyrus.searchCreationKitWiki",
                "title": "Search Creation Kit Wiki"
            },
            {
                "category": "Papyrus",
                "command": "papyrus.fallout4.installDebuggerSupport",
                "title": "Install Papyrus debugging support for Fallout 4"
            },
            {
                "category": "Debug",
                "command": "papyrus.fallout4.attachDebugger",
                "title": "Attach to Fallout 4"
            },
            {
                "category": "Papyrus",
                "command": "papyrus.skyrimSpecialEdition.installDebuggerSupport",
                "title": "Install Papyrus debugging support for Skyrim Special Edition"
            },
            {
                "category": "Debug",
                "command": "papyrus.skyrimSpecialEdition.attachDebugger",
                "title": "Attach to Skyrim Special Edition"
            },
            {
                "category": "Papyrus",
                "command": "papyrus.viewAssembly",
                "title": "View Papyrus Assembly"
            },
            {
                "category": "Papyrus",
                "command": "papyrus.skyrimSpecialEdition.generateProject",
                "title": "Generate Skyrim Special Edition Project Files"
            },
            {
                "category": "Papyrus",
                "command": "papyrus.skyrim.generateProject",
                "title": "Generate Skyrim LE Project Files"
            },
            {
                "category": "Papyrus",
                "command": "papyrus.fallout4.generateProject",
                "title": "Generate Fallout 4 Project Files"
            },
            {
                "category": "Papyrus",
                "command": "papyrus.showWelcome",
                "title": "Show Getting Started Help"
            }
        ],
        "menus": {
            "commandPalette": [
                {
                    "command": "papyrus.viewAssembly",
                    "when": "false"
                },
                {
                    "command": "papyrus.searchCreationKitWiki",
                    "when": "false"
                }
            ],
            "editor/context": [
                {
                    "command": "papyrus.searchCreationKitWiki",
                    "group": "a_papyrus",
                    "when": "editorLangId == papyrus"
                },
                {
                    "command": "papyrus.viewAssembly",
                    "group": "a_papyrus",
                    "when": "editorLangId == papyrus"
                }
            ],
            "explorer/context": [
                {
                    "command": "papyrus.viewAssembly",
                    "group": "a_papyrus",
                    "when": "resourceLangId == papyrus"
                },
                {
                    "command": "papyrus.skyrimSpecialEdition.generateProject",
                    "group": "a_papyrus",
                    "when": "config.papyrus.skyrimSpecialEdition.enabled && explorerResourceIsFolder"
                },
                {
                    "command": "papyrus.skyrim.generateProject",
                    "group": "a_papyrus",
                    "when": "config.papyrus.skyrim.enabled && explorerResourceIsFolder"
                },
                {
                    "command": "papyrus.fallout4.generateProject",
                    "group": "a_papyrus",
                    "when": "config.papyrus.fallout4.enabled && explorerResourceIsFolder"
                }
            ],
            "view/title": [
                {
                    "command": "papyrus.fallout4.generateProject",
                    "when": "view == papyrus-projects && config.papyrus.fallout4.enabled"
                },
                {
                    "command": "papyrus.skyrimSpecialEdition.generateProject",
                    "when": "view == papyrus-projects && config.papyrus.skyrimSpecialEdition.enabled"
                },
                {
                    "command": "papyrus.skyrim.generateProject",
                    "when": "view == papyrus-projects && config.papyrus.skyrim.enabled"
                },
                {
                    "command": "papyrus.showWelcome",
                    "when": "view == papyrus-projects"
                }
            ]
        },
        "viewsContainers": {
            "activitybar": [
                {
                    "id": "papyrus-views",
                    "title": "Papyrus",
                    "icon": "resources/activitybar-scroll.svg"
                }
            ]
        },
        "views": {
            "papyrus-views": [
                {
                    "id": "papyrus-projects",
                    "name": "Project Explorer"
                }
            ]
        }
    },
    "contributors": [
        {
            "email": "joelday@gmail.com",
            "name": "Joel Day",
            "url": "https://github.com/joelday"
        },
        {
            "email": "ScrivenerMods@gmail.com",
            "name": "Scrivener07",
            "url": "https://github.com/Scrivener07"
        },
        {
            "name": "shad0wshayd3",
            "url": "https://github.com/shad0wshayd3"
        },
        {
            "name": "rjstone",
            "url": "https://github.com/rjstone"
        },
        {
            "name": "fireundubh",
            "url": "https://github.com/fireundubh"
        }
    ],
    "dependencies": {
        "decoration-ioc": "^2.1.0",
        "vscode-debugprotocol": "^1.37.0",
        "vscode-languageclient": "^5.2.1",
        "deepmerge": "^4.2.2",
        "fast-deep-equal": "^3.1.3",
        "ini": "^3.0.1",
        "inversify": "^6.0.1",
        "md5-file": "^5.0.0",
        "ps-list": "^6.3.0",
        "rxjs": "^6.6.7",
        "vsce": "^2.14.0",
        "winreg": "^1.2.4",
        "xml-js": "^1.6.11"
    },
    "description": "Advanced language support for Bethesda Game Studio's Papyrus scripting language.",
    "devDependencies": {
        "@types/ini": "^1.3.31",
        "@types/mocha": "^10.0.0",
        "@types/node": "^18.11.9",
        "@types/vscode": "^1.73.1",
        "@types/winreg": "^1.2.31",
        "@vscode/test-electron": "2.2.0",
        "fork-ts-checker-webpack-plugin": "^7.2.13",
        "prettier": "^2.7.1",
        "rimraf": "^3.0.2",
        "ts-loader": "^9.4.1",
        "typescript": "^4.9.3",
        "webpack": "^5.75.0",
        "webpack-cli": "^5.0.0",
        "cpr": "^3.0.1",
        "vsce": "^2.14.0",
        "conventional-changelog-cli": "^2.2.2",
        "release-it": "^15.5.0"
    },
    "displayName": "Papyrus",
    "engines": {
        "vscode": "^1.73.1"
    },
    "homepage": "https://github.com/joelday/papyrus-lang/tree/main/src/papyrus-lang-vscode",
    "icon": "images/icon-small.png",
    "keywords": [
        "Papyrus",
        "Fallout 4",
        "Skyrim",
        "Scripting",
        "Modding",
        "Creation Kit"
    ],
    "main": "./dist/PapyrusExtension",
    "maintainers": [
        {
            "email": "joelday@gmail.com",
            "name": "Joel Day",
            "url": "https://github.com/joelday"
        }
    ],
    "name": "papyrus-lang-vscode",
    "preview": false,
    "private": true,
    "publisher": "joelday",
    "repository": {
        "type": "git",
        "url": "https://github.com/joelday/papyrus-lang"
    },
    "sponsor": {
        "url": "https://github.com/sponsors/joelday"
    },
    "scripts": {
        "copy-bin": "rimraf ./bin && cpr ../DarkId.Papyrus.Host/bin/ ./bin/ -o",
        "copy-debug-bin": "rimraf ./debug-bin && cpr ../DarkId.Papyrus.DebugAdapterProxy/bin/ ./debug-bin/ -o",
        "clean": "rimraf dist",
        "compile": "webpack --mode development",
        "compile:release": "webpack --mode production",
        "copy-license": "cpr ../../LICENSE ./LICENSE -o",
        "update-changelog": "conventional-changelog -p angular -i CHANGELOG.md -s",
        "prepublish-extension": "npm version %VERSION% && npm run copy-license && npm run update-changelog",
        "publish": "npm run prepublish-extension && vsce package && vsce publish --skip-duplicate && npm run postpublish",
        "publish:prerelease": "npm run prepublish-extension && vsce package -o papyrus-lang-vscode-%VERSION%-prerelease.vsix --pre-release && vsce publish --pre-release --skip-duplicate && npm run postpublish",
        "postpublish": "git add ../../ && release-it -i %VERSION% --ci --no-npm"
    },
    "release-it": {
        "git": {
            "requireBranch": [
                "main",
                "develop"
            ],
            "commitMessage": "chore(release): [skip ci]",
            "requireCleanWorkingDir": false,
            "requireUpstream": false,
            "changelog": "conventional-changelog -p angular"
        },
        "github": {
            "release": true,
            "assets": [
                "*.vsix"
            ]
        }
    },
<<<<<<< HEAD
    "version": "2.23.12",
=======
    "version": "2.24.0",
>>>>>>> da5330c4
    "prettier": {
        "tabWidth": 4,
        "singleQuote": true,
        "trailingComma": "es5",
        "bracketSpacing": true,
        "arrowParens": "always",
        "printWidth": 120
    }
}<|MERGE_RESOLUTION|>--- conflicted
+++ resolved
@@ -586,8 +586,8 @@
         "update-changelog": "conventional-changelog -p angular -i CHANGELOG.md -s",
         "prepublish-extension": "npm version %VERSION% && npm run copy-license && npm run update-changelog",
         "publish": "npm run prepublish-extension && vsce package && vsce publish --skip-duplicate && npm run postpublish",
-        "publish:prerelease": "npm run prepublish-extension && vsce package -o papyrus-lang-vscode-%VERSION%-prerelease.vsix --pre-release && vsce publish --pre-release --skip-duplicate && npm run postpublish",
-        "postpublish": "git add ../../ && release-it -i %VERSION% --ci --no-npm"
+        "publish:prerelease": "npm run prepublish-extension && vsce package -o papyrus-lang-vscode-%VERSION%-prerelease.vsix --pre-release && vsce publish --pre-release --skip-duplicate && npm run postpublish:release",
+        "postpublish:release": "git add CHANGELOG.md && release-it -i %VERSION% --ci --no-npm"
     },
     "release-it": {
         "git": {
@@ -607,11 +607,7 @@
             ]
         }
     },
-<<<<<<< HEAD
-    "version": "2.23.12",
-=======
-    "version": "2.24.0",
->>>>>>> da5330c4
+    "version": "0.0.0",
     "prettier": {
         "tabWidth": 4,
         "singleQuote": true,
